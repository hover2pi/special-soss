--- conflicted
+++ resolved
@@ -94,28 +94,16 @@
         """Test the plots work"""
         # Make CLEAR obs
         clear = specialsoss.SossExposure(self.uncal)
-<<<<<<< HEAD
-<<<<<<< HEAD
         clear.extract('sum', 'uncal')
-=======
->>>>>>> 926a6a21f365e7cbb8cf44df5fc437841ed55cfb
-=======
->>>>>>> 926a6a21
 
         # Test plot_frames
         fig = clear.plot_frames(draw=False)
 
         # Test result plot
         fig = clear.plot_results(draw=False)
-<<<<<<< HEAD
-<<<<<<< HEAD
 
         # Bad dtype
         self.assertRaises(ValueError, clear.plot_results, 'FOO', draw=True)
-=======
->>>>>>> 926a6a21f365e7cbb8cf44df5fc437841ed55cfb
-=======
->>>>>>> 926a6a21
 
         # Test comparison plot
         fig = clear.compare_results(dtype='counts', draw=False)
